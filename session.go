// Copyright 2013 The ql Authors. All rights reserved.
// Use of this source code is governed by a BSD-style
// license that can be found in the LICENSES/QL-LICENSE file.

// Copyright 2015 PingCAP, Inc.
//
// Licensed under the Apache License, Version 2.0 (the "License");
// you may not use this file except in compliance with the License.
// You may obtain a copy of the License at
//
//     http://www.apache.org/licenses/LICENSE-2.0
//
// Unless required by applicable law or agreed to in writing, software
// distributed under the License is distributed on an "AS IS" BASIS,
// See the License for the specific language governing permissions and
// limitations under the License.

package tidb

import (
	"encoding/json"
	"fmt"
	"net"
	"strings"
	"sync"
	"sync/atomic"
	"time"

	"github.com/juju/errors"
	"github.com/ngaut/log"
	"github.com/pingcap/tidb/ast"
	"github.com/pingcap/tidb/context"
	"github.com/pingcap/tidb/domain"
	"github.com/pingcap/tidb/executor"
	"github.com/pingcap/tidb/kv"
	"github.com/pingcap/tidb/meta"
	"github.com/pingcap/tidb/mysql"
	"github.com/pingcap/tidb/parser"
	"github.com/pingcap/tidb/perfschema"
	"github.com/pingcap/tidb/privilege"
	"github.com/pingcap/tidb/privilege/privileges"
	"github.com/pingcap/tidb/sessionctx"
	"github.com/pingcap/tidb/sessionctx/binloginfo"
	"github.com/pingcap/tidb/sessionctx/variable"
	"github.com/pingcap/tidb/sessionctx/varsutil"
	"github.com/pingcap/tidb/statistics"
	"github.com/pingcap/tidb/store/localstore"
	"github.com/pingcap/tidb/terror"
	"github.com/pingcap/tidb/util"
	"github.com/pingcap/tidb/util/types"
	"github.com/pingcap/tipb/go-binlog"
	goctx "golang.org/x/net/context"
)

// Session context
type Session interface {
	context.Context
	Status() uint16                              // Flag of current status, such as autocommit.
	LastInsertID() uint64                        // Last inserted auto_increment id.
	AffectedRows() uint64                        // Affected rows by latest executed stmt.
	Execute(sql string) ([]ast.RecordSet, error) // Execute a sql statement.
	String() string                              // For debug
	CommitTxn() error
	RollbackTxn() error
	// For execute prepare statement in binary protocol.
	PrepareStmt(sql string) (stmtID uint32, paramCount int, fields []*ast.ResultField, err error)
	// Execute a prepared statement.
	ExecutePreparedStmt(stmtID uint32, param ...interface{}) (ast.RecordSet, error)
	DropPreparedStmt(stmtID uint32) error
	SetClientCapability(uint32) // Set client capability flags.
	SetConnectionID(uint64)
	SetSessionManager(util.SessionManager)
	Close() error
	Auth(user string, auth []byte, salt []byte) bool
	// Cancel the execution of current transaction.
	Cancel()
	ShowProcess() util.ProcessInfo
}

var (
	_         Session = (*session)(nil)
	sessionMu sync.Mutex
)

type stmtRecord struct {
	stmtID  uint32
	st      ast.Statement
	stmtCtx *variable.StatementContext
	params  []interface{}
}

type stmtHistory struct {
	history []*stmtRecord
}

func (h *stmtHistory) add(stmtID uint32, st ast.Statement, stmtCtx *variable.StatementContext, params ...interface{}) {
	s := &stmtRecord{
		stmtID:  stmtID,
		st:      st,
		stmtCtx: stmtCtx,
		params:  append(([]interface{})(nil), params...),
	}
	h.history = append(h.history, s)
}

type session struct {
	// It's used by ShowProcess(), and should be modified atomically.
	processInfo atomic.Value
	txn         kv.Transaction // current transaction
	txnFuture   *txnFuture
	txnFutureCh chan *txnFuture
	// For cancel the execution of current transaction.
	goCtx      goctx.Context
	cancelFunc goctx.CancelFunc

	mu struct {
		sync.RWMutex
		values map[fmt.Stringer]interface{}
	}

	store kv.Storage

	// Used for test only.
	unlimitedRetryCount bool

	// For performance_schema only.
	stmtState *perfschema.StatementState
	parser    *parser.Parser

	sessionVars    *variable.SessionVars
	sessionManager util.SessionManager

	statsCollector *statistics.SessionStatsCollector
}

// Cancel cancels the execution of current transaction.
func (s *session) Cancel() {
	// TODO: How to wait for the resource to release and make sure
	// it's not leak?
	s.cancelFunc()
}

// GoCtx returns the standard context.Context that bind with current transaction.
func (s *session) GoCtx() goctx.Context {
	return s.goCtx
}

func (s *session) cleanRetryInfo() {
	if !s.sessionVars.RetryInfo.Retrying {
		retryInfo := s.sessionVars.RetryInfo
		for _, stmtID := range retryInfo.DroppedPreparedStmtIDs {
			delete(s.sessionVars.PreparedStmts, stmtID)
		}
		retryInfo.Clean()
	}
}

func (s *session) Status() uint16 {
	return s.sessionVars.Status
}

func (s *session) LastInsertID() uint64 {
	if s.sessionVars.LastInsertID > 0 {
		return s.sessionVars.LastInsertID
	}
	return s.sessionVars.InsertID
}

func (s *session) AffectedRows() uint64 {
	return s.sessionVars.StmtCtx.AffectedRows()
}

func (s *session) SetClientCapability(capability uint32) {
	s.sessionVars.ClientCapability = capability
}

func (s *session) SetConnectionID(connectionID uint64) {
	s.sessionVars.ConnectionID = connectionID
}

func (s *session) SetSessionManager(sm util.SessionManager) {
	s.sessionManager = sm
}

func (s *session) GetSessionManager() util.SessionManager {
	return s.sessionManager
}

type schemaLeaseChecker struct {
	domain.SchemaValidator
	schemaVer int64
}

const (
	schemaOutOfDateRetryInterval = 500 * time.Millisecond
	schemaOutOfDateRetryTimes    = 10
)

func (s *schemaLeaseChecker) Check(txnTS uint64) error {
	for i := 0; i < schemaOutOfDateRetryTimes; i++ {
		err := s.checkOnce(txnTS)
		switch err {
		case nil:
			return nil
		case domain.ErrInfoSchemaChanged:
			schemaLeaseErrorCounter.WithLabelValues("changed").Inc()
			return errors.Trace(err)
		default:
			schemaLeaseErrorCounter.WithLabelValues("outdated").Inc()
			time.Sleep(schemaOutOfDateRetryInterval)
		}
	}
	return domain.ErrInfoSchemaExpired
}

func (s *schemaLeaseChecker) checkOnce(txnTS uint64) error {
	succ := s.SchemaValidator.Check(txnTS, s.schemaVer)
	if !succ {
		if s.SchemaValidator.Latest() > s.schemaVer {
			return domain.ErrInfoSchemaChanged
		}
		return domain.ErrInfoSchemaExpired
	}
	return nil
}

func (s *session) doCommit() error {
	if s.txn == nil || !s.txn.Valid() {
		return nil
	}
	defer func() {
		s.txn = nil
		s.sessionVars.SetStatusFlag(mysql.ServerStatusInTrans, false)
	}()
	if binloginfo.PumpClient != nil {
		prewriteValue := binloginfo.GetPrewriteValue(s, false)
		if prewriteValue != nil {
			prewriteData, err := prewriteValue.Marshal()
			if err != nil {
				return errors.Trace(err)
			}
			bin := &binlog.Binlog{
				Tp:            binlog.BinlogType_Prewrite,
				PrewriteValue: prewriteData,
			}
			s.txn.SetOption(kv.BinlogData, bin)
		}
	}

	// Set this option for 2 phase commit to validate schema lease.
	s.txn.SetOption(kv.SchemaLeaseChecker, &schemaLeaseChecker{
		SchemaValidator: sessionctx.GetDomain(s).SchemaValidator,
		schemaVer:       s.sessionVars.TxnCtx.SchemaVersion,
	})
	if err := s.txn.Commit(); err != nil {
		return errors.Trace(err)
	}
	return nil
}

func (s *session) doCommitWithRetry() error {
	var txnSize int
	if s.txn != nil && s.txn.Valid() {
		txnSize = s.txn.Size()
	}
	err := s.doCommit()
	if err != nil {
		if s.isRetryableError(err) {
			log.Warnf("[%d] retryable error: %v, txn: %v", s.sessionVars.ConnectionID, err, s.txn)
			// Transactions will retry 2 ~ commitRetryLimit times.
			// We make larger transactions retry less times to prevent cluster resource outage.
			txnSizeRate := float64(txnSize) / float64(kv.TxnTotalSizeLimit)
			maxRetryCount := commitRetryLimit - int(float64(commitRetryLimit-1)*txnSizeRate)
			err = s.retry(maxRetryCount)
		}
	}
	s.cleanRetryInfo()
	if err != nil {
		log.Warnf("[%d] finished txn:%v, %v", s.sessionVars.ConnectionID, s.txn, err)
		return errors.Trace(err)
	}
	mapper := s.GetSessionVars().TxnCtx.TableDeltaMap
	if s.statsCollector != nil && mapper != nil {
		for id, item := range mapper {
			s.statsCollector.Update(id, item.Delta, item.Count)
		}
	}
	return nil
}

func (s *session) CommitTxn() error {
	return s.doCommitWithRetry()
}

func (s *session) RollbackTxn() error {
	var err error
	if s.txn != nil && s.txn.Valid() {
		err = s.txn.Rollback()
	}
	s.cleanRetryInfo()
	s.txn = nil
	s.txnFuture = nil
	s.sessionVars.SetStatusFlag(mysql.ServerStatusInTrans, false)
	return errors.Trace(err)
}

func (s *session) GetClient() kv.Client {
	return s.store.GetClient()
}

func (s *session) String() string {
	// TODO: how to print binded context in values appropriately?
	sessVars := s.sessionVars
	data := map[string]interface{}{
		"id":         sessVars.ConnectionID,
		"user":       sessVars.User,
		"currDBName": sessVars.CurrentDB,
		"stauts":     sessVars.Status,
		"strictMode": sessVars.StrictSQLMode,
	}
	if s.txn != nil {
		// if txn is committed or rolled back, txn is nil.
		data["txn"] = s.txn.String()
	}
	if sessVars.SnapshotTS != 0 {
		data["snapshotTS"] = sessVars.SnapshotTS
	}
	if sessVars.LastInsertID > 0 {
		data["lastInsertID"] = sessVars.LastInsertID
	}
	if len(sessVars.PreparedStmts) > 0 {
		data["preparedStmtCount"] = len(sessVars.PreparedStmts)
	}
	b, _ := json.MarshalIndent(data, "", "  ")
	return string(b)
}

const sqlLogMaxLen = 1024

func (s *session) isRetryableError(err error) bool {
	return kv.IsRetryableError(err) || terror.ErrorEqual(err, domain.ErrInfoSchemaChanged)
}

func (s *session) retry(maxCnt int) error {
	connID := s.sessionVars.ConnectionID
	if s.sessionVars.TxnCtx.ForUpdate {
		return errors.Errorf("[%d] can not retry select for update statement", connID)
	}
	s.sessionVars.RetryInfo.Retrying = true
	retryCnt := 0
	defer func() {
		s.sessionVars.RetryInfo.Retrying = false
		sessionRetry.Observe(float64(retryCnt))
		s.txn = nil
		s.sessionVars.SetStatusFlag(mysql.ServerStatusInTrans, false)
	}()
	nh := getHistory(s)
	var err error
	for {
		s.prepareTxnCtx()
		s.sessionVars.RetryInfo.ResetOffset()
		for i, sr := range nh.history {
			st := sr.st
			txt := st.OriginText()
			if retryCnt == 0 {
				// We do not have to log the query every time.
				// We print the queries at the first try only.
				log.Warnf("[%d] Retry [%d] query [%d] %s", connID, retryCnt, i, sqlForLog(txt))
			} else {
				log.Warnf("[%d] Retry [%d] query [%d]", connID, retryCnt, i)
			}
			s.sessionVars.StmtCtx = sr.stmtCtx
			s.sessionVars.StmtCtx.ResetForRetry()
			_, err = st.Exec(s)
			if err != nil {
				break
			}
		}
		if err == nil {
			err = s.doCommit()
			if err == nil {
				break
			}
		}
		if !s.isRetryableError(err) {
			log.Warnf("[%d] session:%v, err:%v", connID, s, err)
			return errors.Trace(err)
		}
		retryCnt++
		if !s.unlimitedRetryCount && (retryCnt >= maxCnt) {
			log.Warnf("[%d] Retry reached max count %d", connID, retryCnt)
			return errors.Trace(err)
		}
		log.Warnf("[%d] retryable error: %v, txn: %v", connID, err, s.txn)
		kv.BackOff(retryCnt)
	}
	return err
}

func sqlForLog(sql string) string {
	if len(sql) > sqlLogMaxLen {
		return sql[:sqlLogMaxLen] + fmt.Sprintf("(len:%d)", len(sql))
	}
	return sql
}

func (s *session) sysSessionPool() *sync.Pool {
	return sessionctx.GetDomain(s).SysSessionPool()
}

// ExecRestrictedSQL implements RestrictedSQLExecutor interface.
// This is used for executing some restricted sql statements, usually executed during a normal statement execution.
// Unlike normal Exec, it doesn't reset statement status, doesn't commit or rollback the current transaction
// and doesn't write binlog.
func (s *session) ExecRestrictedSQL(ctx context.Context, sql string) ([]*ast.Row, []*ast.ResultField, error) {
	// Use special session to execute the sql.
	var se *session
	tmp := s.sysSessionPool().Get()
	if tmp != nil {
		se = tmp.(*session)
	} else {
		var err error
		se, err = createSession(s.store)
		if err != nil {
			return nil, nil, errors.Trace(err)
		}
		varsutil.SetSessionSystemVar(se.sessionVars, variable.AutocommitVar, types.NewStringDatum("1"))
		se.sessionVars.CommonGlobalLoaded = true
		se.sessionVars.InRestrictedSQL = true
	}
	defer s.sysSessionPool().Put(se)

	recordSets, err := se.Execute(sql)
	if err != nil {
		return nil, nil, errors.Trace(err)
	}

	var (
		rows   []*ast.Row
		fields []*ast.ResultField
	)
	// Execute all recordset, take out the first one as result.
	for i, rs := range recordSets {
		tmp, err := drainRecordSet(rs)
		if err != nil {
			return nil, nil, errors.Trace(err)
		}
		if err = rs.Close(); err != nil {
			return nil, nil, errors.Trace(err)
		}

		if i == 0 {
			rows = tmp
			fields, err = rs.Fields()
			if err != nil {
				return nil, nil, errors.Trace(err)
			}
		}
	}
	return rows, fields, nil
}

func drainRecordSet(rs ast.RecordSet) ([]*ast.Row, error) {
	var rows []*ast.Row
	for {
		row, err := rs.Next()
		if err != nil {
			return nil, errors.Trace(err)
		}
		if row == nil {
			break
		}
		rows = append(rows, row)
	}
	return rows, nil
}

// getExecRet executes restricted sql and the result is one column.
// It returns a string value.
func (s *session) getExecRet(ctx context.Context, sql string) (string, error) {
	rows, _, err := s.ExecRestrictedSQL(ctx, sql)
	if err != nil {
		return "", errors.Trace(err)
	}
	if len(rows) == 0 {
		return "", executor.ErrResultIsEmpty
	}
	value, err := types.ToString(rows[0].Data[0].GetValue())
	if err != nil {
		return "", errors.Trace(err)
	}
	return value, nil
}

// GetGlobalSysVar implements GlobalVarAccessor.GetGlobalSysVar interface.
func (s *session) GetGlobalSysVar(name string) (string, error) {
	if s.Value(context.Initing) != nil {
		// When running bootstrap or upgrade, we should not access global storage.
		return "", nil
	}
	sql := fmt.Sprintf(`SELECT VARIABLE_VALUE FROM %s.%s WHERE VARIABLE_NAME="%s";`,
		mysql.SystemDB, mysql.GlobalVariablesTable, name)
	sysVar, err := s.getExecRet(s, sql)
	if err != nil {
		if executor.ErrResultIsEmpty.Equal(err) {
			sv, ok := variable.SysVars[name]
			isUninitializedGlobalVariable := ok && sv.Scope|variable.ScopeGlobal > 0
			if isUninitializedGlobalVariable {
				return sv.Value, nil
			}
			return "", variable.UnknownSystemVar.GenByArgs(name)
		}
		return "", errors.Trace(err)
	}
	return sysVar, nil
}

// SetGlobalSysVar implements GlobalVarAccessor.SetGlobalSysVar interface.
func (s *session) SetGlobalSysVar(name string, value string) error {
	sql := fmt.Sprintf(`REPLACE %s.%s VALUES ('%s', '%s');`,
		mysql.SystemDB, mysql.GlobalVariablesTable, strings.ToLower(name), value)
	_, _, err := s.ExecRestrictedSQL(s, sql)
	return errors.Trace(err)
}

func (s *session) ParseSQL(sql, charset, collation string) ([]ast.StmtNode, error) {
	s.parser.SetSQLMode(s.sessionVars.SQLMode)
	return s.parser.Parse(sql, charset, collation)
}

func (s *session) SetProcessInfo(sql string) {
	pi := util.ProcessInfo{
		ID:      s.sessionVars.ConnectionID,
		DB:      s.sessionVars.CurrentDB,
		Command: "Query",
		Time:    time.Now(),
		State:   s.Status(),
		Info:    sql,
	}
	strs := strings.Split(s.sessionVars.User, "@")
	if len(strs) == 2 {
		pi.User = strs[0]
		pi.Host = strs[1]
	}
	s.processInfo.Store(pi)
}

func (s *session) Execute(sql string) ([]ast.RecordSet, error) {
	s.prepareTxnCtx()
	startTS := time.Now()

	charset, collation := s.sessionVars.GetCharsetInfo()
	connID := s.sessionVars.ConnectionID
	rawStmts, err := s.ParseSQL(sql, charset, collation)
	if err != nil {
		log.Warnf("[%d] parse error:\n%v\n%s", connID, err, sql)
		return nil, errors.Trace(err)
	}
	sessionExecuteParseDuration.Observe(time.Since(startTS).Seconds())

	var rs []ast.RecordSet
	ph := sessionctx.GetDomain(s).PerfSchema()
	for i, rst := range rawStmts {
		s.prepareTxnCtx()
		startTS := time.Now()
		// Some execution is done in compile stage, so we reset it before compile.
		resetStmtCtx(s, rst)
		st, err1 := Compile(s, rst)
		if err1 != nil {
			log.Warnf("[%d] compile error:\n%v\n%s", connID, err1, sql)
			s.RollbackTxn()
			return nil, errors.Trace(err1)
		}
		sessionExecuteCompileDuration.Observe(time.Since(startTS).Seconds())

		s.stmtState = ph.StartStatement(sql, connID, perfschema.CallerNameSessionExecute, rawStmts[i])
		s.SetValue(context.QueryString, st.OriginText())

		startTS = time.Now()
		r, err := runStmt(s, st)
		ph.EndStatement(s.stmtState)
		if err != nil {
			if !terror.ErrorEqual(err, kv.ErrKeyExists) {
				log.Warnf("[%d] session error:\n%v\n%s", connID, errors.ErrorStack(err), s)
			}
			return nil, errors.Trace(err)
		}
		sessionExecuteRunDuration.Observe(time.Since(startTS).Seconds())
		if r != nil {
			rs = append(rs, r)
		}
	}

	if s.sessionVars.ClientCapability&mysql.ClientMultiResults == 0 && len(rs) > 1 {
		// return the first recordset if client doesn't support ClientMultiResults.
		rs = rs[:1]
	}
	return rs, nil
}

// For execute prepare statement in binary protocol
func (s *session) PrepareStmt(sql string) (stmtID uint32, paramCount int, fields []*ast.ResultField, err error) {
	if s.sessionVars.TxnCtx.InfoSchema == nil {
		// We don't need to create a transaction for prepare statement, just get information schema will do.
		s.sessionVars.TxnCtx.InfoSchema = sessionctx.GetDomain(s).InfoSchema()
	}
	prepareExec := &executor.PrepareExec{
		IS:      executor.GetInfoSchema(s),
		Ctx:     s,
		SQLText: sql,
	}
	prepareExec.DoPrepare()
	return prepareExec.ID, prepareExec.ParamCount, prepareExec.Fields, prepareExec.Err
}

// checkArgs makes sure all the arguments' types are known and can be handled.
// integer types are converted to int64 and uint64, time.Time is converted to types.Time.
// time.Duration is converted to types.Duration, other known types are leaved as it is.
func checkArgs(args ...interface{}) error {
	for i, v := range args {
		switch x := v.(type) {
		case bool:
			if x {
				args[i] = int64(1)
			} else {
				args[i] = int64(0)
			}
		case int8:
			args[i] = int64(x)
		case int16:
			args[i] = int64(x)
		case int32:
			args[i] = int64(x)
		case int:
			args[i] = int64(x)
		case uint8:
			args[i] = uint64(x)
		case uint16:
			args[i] = uint64(x)
		case uint32:
			args[i] = uint64(x)
		case uint:
			args[i] = uint64(x)
		case int64:
		case uint64:
		case float32:
		case float64:
		case string:
		case []byte:
		case time.Duration:
			args[i] = types.Duration{Duration: x}
		case time.Time:
			args[i] = types.Time{Time: types.FromGoTime(x), Type: mysql.TypeDatetime}
		case nil:
		default:
			return errors.Errorf("cannot use arg[%d] (type %T):unsupported type", i, v)
		}
	}
	return nil
}

// ExecutePreparedStmt executes a prepared statement.
func (s *session) ExecutePreparedStmt(stmtID uint32, args ...interface{}) (ast.RecordSet, error) {
	err := checkArgs(args...)
	if err != nil {
		return nil, errors.Trace(err)
	}
	s.prepareTxnCtx()
	st := executor.CompileExecutePreparedStmt(s, stmtID, args...)

	r, err := runStmt(s, st)
	return r, errors.Trace(err)
}

func (s *session) DropPreparedStmt(stmtID uint32) error {
	vars := s.sessionVars
	if _, ok := vars.PreparedStmts[stmtID]; !ok {
		return executor.ErrStmtNotFound
	}
	vars.RetryInfo.DroppedPreparedStmtIDs = append(vars.RetryInfo.DroppedPreparedStmtIDs, stmtID)
	return nil
}

// If forceNew is true, GetTxn() must return a new transaction.
// In this situation, if current transaction is still in progress,
// there will be an implicit commit and create a new transaction.
func (s *session) GetTxn(forceNew bool) (kv.Transaction, error) {
	if s.txn != nil && !forceNew {
		return s.txn, nil
	}

	var err error
	var force string
	if s.txn == nil {
		err = s.loadCommonGlobalVariablesIfNeeded()
		if err != nil {
			return nil, errors.Trace(err)
		}
	} else if forceNew {
		err = s.CommitTxn()
		if err != nil {
			return nil, errors.Trace(err)
		}
		force = "force"
	}
	s.txn, err = s.store.Begin()
	if err != nil {
		return nil, errors.Trace(err)
	}
	ac := s.sessionVars.IsAutocommit()
	if !ac {
		s.sessionVars.SetStatusFlag(mysql.ServerStatusInTrans, true)
	}
	log.Infof("[%d] %s new txn:%s", s.sessionVars.ConnectionID, force, s.txn)
	return s.txn, nil
}

func (s *session) Txn() kv.Transaction {
	return s.txn
}

func (s *session) NewTxn() error {
	if s.txn != nil && s.txn.Valid() {
		err := s.doCommitWithRetry()
		if err != nil {
			return errors.Trace(err)
		}
	}
	txn, err := s.store.Begin()
	if err != nil {
		return errors.Trace(err)
	}
	s.txn = txn
	return nil
}

func (s *session) SetValue(key fmt.Stringer, value interface{}) {
	s.mu.Lock()
	s.mu.values[key] = value
	s.mu.Unlock()
}

func (s *session) Value(key fmt.Stringer) interface{} {
	s.mu.RLock()
	value := s.mu.values[key]
	s.mu.RUnlock()
	return value
}

func (s *session) ClearValue(key fmt.Stringer) {
	s.mu.Lock()
	delete(s.mu.values, key)
	s.mu.Unlock()
}

// Close function does some clean work when session end.
func (s *session) Close() error {
<<<<<<< HEAD
	if s.txnFutureCh != nil {
		close(s.txnFutureCh)
=======
	if s.statsCollector != nil {
		s.statsCollector.Delete()
>>>>>>> 28be450c
	}
	return s.RollbackTxn()
}

// GetSessionVars implements the context.Context interface.
func (s *session) GetSessionVars() *variable.SessionVars {
	return s.sessionVars
}

func (s *session) getPassword(name, host string) (string, error) {
	// Get password for name and host.
	authSQL := fmt.Sprintf("SELECT Password FROM %s.%s WHERE User='%s' and Host='%s';", mysql.SystemDB, mysql.UserTable, name, host)
	pwd, err := s.getExecRet(s, authSQL)
	if err == nil {
		return pwd, nil
	} else if !executor.ErrResultIsEmpty.Equal(err) {
		return "", errors.Trace(err)
	}
	//Try to get user password for name with any host(%).
	authSQL = fmt.Sprintf("SELECT Password FROM %s.%s WHERE User='%s' and Host='%%';", mysql.SystemDB, mysql.UserTable, name)
	pwd, err = s.getExecRet(s, authSQL)
	return pwd, errors.Trace(err)
}

func (s *session) Auth(user string, auth []byte, salt []byte) bool {
	strs := strings.Split(user, "@")
	if len(strs) != 2 {
		log.Warnf("Invalid format for user: %s", user)
		return false
	}
	// Get user password.
	name := strs[0]
	host := strs[1]
	pm := privilege.GetPrivilegeManager(s)

	// Check IP.
	if pm.ConnectionVerification(name, host, auth, salt) {
		s.sessionVars.User = name + "@" + host
		return true
	}

	// Check Hostname.
	for _, addr := range getHostByIP(host) {
		if pm.ConnectionVerification(name, addr, auth, salt) {
			s.sessionVars.User = name + "@" + addr
			return true
		}
	}

	log.Errorf("User connection verification failed %v", user)
	return false
}

func getHostByIP(ip string) []string {
	if ip == "127.0.0.1" {
		return []string{"localhost"}
	}
	addrs, _ := net.LookupAddr(ip)
	return addrs
}

// Some vars name for debug.
const (
	retryEmptyHistoryList = "RetryEmptyHistoryList"
)

func chooseMinLease(n1 time.Duration, n2 time.Duration) time.Duration {
	if n1 <= n2 {
		return n1
	}
	return n2
}

// CreateSession creates a new session environment.
func CreateSession(store kv.Storage) (Session, error) {
	s, err := createSession(store)
	if err != nil {
		return nil, errors.Trace(err)
	}

	// Add auth here.
	do, err := domap.Get(store)
	if err != nil {
		return nil, errors.Trace(err)
	}
	pm := &privileges.UserPrivileges{
		Handle: do.PrivilegeHandle(),
	}
	privilege.BindPrivilegeManager(s, pm)

	// Add statsUpdateHandle.
	if do.StatsHandle() != nil {
		s.statsCollector = do.StatsHandle().NewSessionStatsCollector()
	}

	return s, nil
}

// BootstrapSession runs the first time when the TiDB server start.
func BootstrapSession(store kv.Storage) (*domain.Domain, error) {
	ver := getStoreBootstrapVersion(store)
	if ver == notBootstrapped {
		runInBootstrapSession(store, bootstrap)
	} else if ver < currentBootstrapVersion {
		runInBootstrapSession(store, upgrade)
	}

	se, err := createSession(store)
	if err != nil {
		return nil, errors.Trace(err)
	}
	dom := sessionctx.GetDomain(se)
	err = dom.LoadPrivilegeLoop(se)
	if err != nil {
		return nil, errors.Trace(err)
	}
	se1, err := createSession(store)
	if err != nil {
		return nil, errors.Trace(err)
	}
	err = dom.UpdateTableStatsLoop(se1)
	return dom, errors.Trace(err)
}

// runInBootstrapSession create a special session for boostrap to run.
// If no bootstrap and storage is remote, we must use a little lease time to
// bootstrap quickly, after bootstrapped, we will reset the lease time.
// TODO: Using a bootstap tool for doing this may be better later.
func runInBootstrapSession(store kv.Storage, bootstrap func(Session)) {
	saveLease := schemaLease
	if !localstore.IsLocalStore(store) {
		schemaLease = chooseMinLease(schemaLease, 100*time.Millisecond)
	}
	s, err := createSession(store)
	if err != nil {
		// Bootstrap fail will cause program exit.
		log.Fatal(errors.ErrorStack(err))
	}
	schemaLease = saveLease

	s.SetValue(context.Initing, true)
	bootstrap(s)
	finishBootstrap(store)
	s.ClearValue(context.Initing)

	domain := sessionctx.GetDomain(s)
	domain.Close()
	domap.Delete(store)
}

func createSession(store kv.Storage) (*session, error) {
	domain, err := domap.Get(store)
	if err != nil {
		return nil, errors.Trace(err)
	}
	s := &session{
		store:       store,
		parser:      parser.New(),
		sessionVars: variable.NewSessionVars(),
	}
	s.mu.values = make(map[fmt.Stringer]interface{})
	sessionctx.BindDomain(s, domain)
	// session implements variable.GlobalVarAccessor. Bind it to ctx.
	s.sessionVars.GlobalVarsAccessor = s

	return s, nil
}

const (
	notBootstrapped         = 0
	currentBootstrapVersion = 6
)

func getStoreBootstrapVersion(store kv.Storage) int64 {
	// check in memory
	_, ok := storeBootstrapped[store.UUID()]
	if ok {
		return currentBootstrapVersion
	}

	var ver int64
	// check in kv store
	err := kv.RunInNewTxn(store, false, func(txn kv.Transaction) error {
		var err error
		t := meta.NewMeta(txn)
		ver, err = t.GetBootstrapVersion()
		return errors.Trace(err)
	})

	if err != nil {
		log.Fatalf("check bootstrapped err %v", err)
	}

	if ver > notBootstrapped {
		// here mean memory is not ok, but other server has already finished it
		storeBootstrapped[store.UUID()] = true
	}

	return ver
}

func finishBootstrap(store kv.Storage) {
	storeBootstrapped[store.UUID()] = true

	err := kv.RunInNewTxn(store, true, func(txn kv.Transaction) error {
		t := meta.NewMeta(txn)
		err := t.FinishBootstrap(currentBootstrapVersion)
		return errors.Trace(err)
	})
	if err != nil {
		log.Fatalf("finish bootstrap err %v", err)
	}
}

const quoteCommaQuote = "', '"
const loadCommonGlobalVarsSQL = "select * from mysql.global_variables where variable_name in ('" +
	variable.AutocommitVar + quoteCommaQuote +
	variable.SQLModeVar + quoteCommaQuote +
	variable.MaxAllowedPacket + quoteCommaQuote +
	/* TiDB specific global variables: */
	variable.TiDBSkipUTF8Check + quoteCommaQuote +
	variable.TiDBSkipDDLWait + quoteCommaQuote +
	variable.TiDBIndexLookupSize + quoteCommaQuote +
	variable.TiDBIndexLookupConcurrency + quoteCommaQuote +
	variable.TiDBIndexSerialScanConcurrency + quoteCommaQuote +
	variable.TiDBMaxRowCountForINLJ + quoteCommaQuote +
	variable.TiDBDistSQLScanConcurrency + "')"

// LoadCommonGlobalVariableIfNeeded loads and applies commonly used global variables for the session.
func (s *session) loadCommonGlobalVariablesIfNeeded() error {
	vars := s.sessionVars
	if vars.CommonGlobalLoaded {
		return nil
	}
	if s.Value(context.Initing) != nil {
		// When running bootstrap or upgrade, we should not access global storage.
		return nil
	}
	// Set the variable to true to prevent cyclic recursive call.
	vars.CommonGlobalLoaded = true
	rows, _, err := s.ExecRestrictedSQL(s, loadCommonGlobalVarsSQL)
	if err != nil {
		vars.CommonGlobalLoaded = false
		log.Errorf("Failed to load common global variables.")
		return errors.Trace(err)
	}
	for _, row := range rows {
		varName := row.Data[0].GetString()
		if _, ok := vars.Systems[varName]; !ok {
			varsutil.SetSessionSystemVar(s.sessionVars, varName, row.Data[1])
		}
	}
	vars.CommonGlobalLoaded = true
	return nil
}

// txnFuture is a promise, which promises to return a txn in future.
type txnFuture struct {
	sync.WaitGroup
	txn kv.Transaction
	err error
}

func (s *session) getTxnFuture() *txnFuture {
	if s.txnFutureCh == nil {
		s.txnFutureCh = make(chan *txnFuture, 1)
		go asyncGetTSWorker(s.store, s.txnFutureCh)
	}

	future := &txnFuture{}
	future.Add(1)
	s.txnFutureCh <- future
	return future
}

func asyncGetTSWorker(store kv.Storage, ch chan *txnFuture) {
	for future := range ch {
		txn, err := store.Begin()
		future.txn = txn
		future.err = err
		future.Done()
	}
}

// prepareTxnCtx starts a goroutine to begin a transaction if needed, and creates a new transaction context.
// It is called before we execute a sql query.
func (s *session) prepareTxnCtx() {
	if s.txn != nil && s.txn.Valid() {
		return
	}
	if s.txnFuture != nil {
		return
	}

	txnFuture := s.getTxnFuture()
	goCtx, cancelFunc := goctx.WithCancel(goctx.Background())
	s.txnFuture, s.goCtx, s.cancelFunc = txnFuture, goCtx, cancelFunc
	is := sessionctx.GetDomain(s).InfoSchema()
	s.sessionVars.TxnCtx = &variable.TransactionContext{
		InfoSchema:    is,
		SchemaVersion: is.SchemaMetaVersion(),
	}
	if !s.sessionVars.IsAutocommit() {
		s.sessionVars.SetStatusFlag(mysql.ServerStatusInTrans, true)
	}
}

// ActivePendingTxn implements Context.ActivePendingTxn interface.
func (s *session) ActivePendingTxn() error {
	if s.txn != nil && s.txn.Valid() {
		return nil
	}
	if s.txnFuture == nil {
		return errors.New("transaction future is not set")
	}
	future := s.txnFuture
	s.txnFuture = nil
	future.Wait()
	if future.err != nil {
		return errors.Trace(future.err)
	}
	s.txn = future.txn
	err := s.loadCommonGlobalVariablesIfNeeded()
	if err != nil {
		return errors.Trace(err)
	}
	return nil
}

// InitTxnWithStartTS create a transaction with startTS.
func (s *session) InitTxnWithStartTS(startTS uint64) error {
	if s.txn != nil && s.txn.Valid() {
		return nil
	}
	if s.txnFuture == nil {
		return errors.New("transaction channel is not set")
	}
	// no need to get txn from txnFutureCh since txn should init with startTs
	s.txnFuture = nil
	var err error
	s.txn, err = s.store.BeginWithStartTS(startTS)
	if err != nil {
		return errors.Trace(err)
	}
	err = s.loadCommonGlobalVariablesIfNeeded()
	if err != nil {
		return errors.Trace(err)
	}
	return nil
}

func (s *session) ShowProcess() util.ProcessInfo {
	var pi util.ProcessInfo
	tmp := s.processInfo.Load()
	if tmp != nil {
		pi = tmp.(util.ProcessInfo)
	}
	return pi
}<|MERGE_RESOLUTION|>--- conflicted
+++ resolved
@@ -755,13 +755,11 @@
 
 // Close function does some clean work when session end.
 func (s *session) Close() error {
-<<<<<<< HEAD
 	if s.txnFutureCh != nil {
 		close(s.txnFutureCh)
-=======
+  }
 	if s.statsCollector != nil {
 		s.statsCollector.Delete()
->>>>>>> 28be450c
 	}
 	return s.RollbackTxn()
 }
