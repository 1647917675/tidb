--- conflicted
+++ resolved
@@ -155,11 +155,7 @@
   - go-tipb
   - sharedbytes
 - package: github.com/pingcap/kvproto
-<<<<<<< HEAD
   version: disksing/grpc
-=======
-  version: 0671142ca3dfbdddb4a61e815486834a4695cd02
->>>>>>> 790cbd61
 - package: github.com/gogo/protobuf
   version: ^0.3.0
   subpackages:
